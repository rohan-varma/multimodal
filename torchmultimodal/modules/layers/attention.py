--- conflicted
+++ resolved
@@ -4,12 +4,8 @@
 # This source code is licensed under the BSD-style license found in the
 # LICENSE file in the root directory of this source tree.
 
-<<<<<<< HEAD
+from itertools import repeat
 from typing import Dict, Iterable, Optional, Tuple
-=======
-from itertools import repeat
-from typing import Dict, Optional, Tuple
->>>>>>> 5d8e9976
 
 import torch
 from torch import nn, Tensor
