--- conflicted
+++ resolved
@@ -315,7 +315,6 @@
         attn = attn.masked_fill(attention_mask == 0, float("-inf"))
     # Normalize the attention scores to probabilities
     attn_float = F.softmax(attn, dim=-1)
-<<<<<<< HEAD
     attn = attn_float.type_as(attn)  # b x n_head x (d1, ..., dn) x c
     # This is actually dropping out entire tokens to attend to, which might
     # seem a bit unusual, but is taken from the original Transformer paper.
@@ -324,11 +323,5 @@
     if head_mask is not None:
         attn = attn * head_mask
     a = torch.matmul(attn, v)  # b x n_head x (d1, ..., dn) x c
-=======
-    attn = attn_float.type_as(attn)  # (b, n_head, d1, ..., d), c)
-    attn = F.dropout(attn, p=attn_dropout)
-
-    a = torch.matmul(attn, v)  # (b,  n_head, d1, ..., dn, c)
->>>>>>> 117148d0
 
     return a, attn