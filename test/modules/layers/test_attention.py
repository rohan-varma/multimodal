# Copyright (c) Meta Platforms, Inc. and affiliates.
# All rights reserved.
#
# This source code is licensed under the BSD-style license found in the
# LICENSE file in the root directory of this source tree.

from itertools import repeat

import pytest

import torch
from test.test_utils import assert_expected, set_rng_seed
from torchmultimodal.modules.layers.attention import (
    AxialAttention,
    AxialAttentionBlock,
    FullAttention,
    MultiHeadAttention,
    scaled_dot_product_attention,
)


@pytest.fixture(autouse=True)
def set_seed():
    set_rng_seed(4)


@pytest.fixture
def hidden_dim():
    return 3


@pytest.fixture
def n_dim():
    return 3


@pytest.fixture
def input_shape(n_dim):
    return tuple(repeat(2, n_dim))


@pytest.fixture
def q(input_shape, hidden_dim):
    n_heads = 1
    return torch.randn(1, n_heads, *input_shape, hidden_dim // n_heads)


@pytest.fixture
def kv(input_shape, hidden_dim):
    n_heads = 1
    return torch.randn(1, n_heads, *input_shape, hidden_dim // n_heads)


@pytest.fixture
def full_attn(input_shape):
    return FullAttention(input_shape, causal=False, attn_dropout=0.0)


@pytest.fixture
def axial_attn():
    return AxialAttention(1)  # only on second axis of input


class TestMultiheadAttention:
    @pytest.fixture
    def multihead_attn(self, input_shape, hidden_dim):
        def create_multihead_attn(n_heads, causal, attn_module):
            return MultiHeadAttention(
                input_shape, hidden_dim, hidden_dim, n_heads, 1, causal, attn_module
            )

        return create_multihead_attn

    def test_split_multihead(self, input_shape, multihead_attn, full_attn):
        mha = multihead_attn(2, False, full_attn)
        x = torch.randn(1, *input_shape, 6)  # (b, d1, ..., dn, c)
        out = mha._split_multihead(x)
        actual = torch.tensor(out.shape)
        expected = torch.tensor((1, 2, *input_shape, 3))  # (b, h, d1, ..., dn, c // h)
        assert_expected(actual, expected)

    def test_combine_multihead(
        self, input_shape, hidden_dim, multihead_attn, full_attn, q
    ):
        mha = multihead_attn(1, False, full_attn)
        out = mha._combine_multihead(q)
        actual = torch.tensor(out.shape)
        expected = torch.tensor((1, *input_shape, hidden_dim))
        assert_expected(actual, expected)

    def test_multi_head_attention(
        self,
        input_shape,
        hidden_dim,
        multihead_attn,
        full_attn,
    ):
        mha = multihead_attn(1, False, full_attn)
        q = 2 * torch.ones(1, *input_shape, hidden_dim)
        k = 2 * torch.ones(1, *input_shape, hidden_dim)
        v = 2 * torch.ones(1, *input_shape, hidden_dim)
        actual = mha(q, k, v)
        expected = torch.tensor(
            [
                [
                    [
                        [[0.7469, 0.0560, 1.4119], [0.7469, 0.0560, 1.4119]],
                        [[0.7469, 0.0560, 1.4119], [0.7469, 0.0560, 1.4119]],
                    ],
                    [
                        [[0.7469, 0.0560, 1.4119], [0.7469, 0.0560, 1.4119]],
                        [[0.7469, 0.0560, 1.4119], [0.7469, 0.0560, 1.4119]],
                    ],
                ],
            ]
        )
        assert_expected(actual, expected, rtol=0, atol=1e-4)

    def test_multi_head_attention_use_cache(
        self, input_shape, hidden_dim, multihead_attn, full_attn, mocker
    ):
        mha = multihead_attn(1, False, full_attn)
        mock_projection_k = mocker.patch.object(
            mha.w_ks, "forward", wraps=mha.w_ks.forward
        )
        mock_projection_v = mocker.patch.object(
            mha.w_vs, "forward", wraps=mha.w_vs.forward
        )

<<<<<<< HEAD
    def test_scaled_dot_product_attention(self):
        actual, _ = scaled_dot_product_attention(self.q, self.k, self.v)
=======
        q = 2 * torch.ones(1, *input_shape, hidden_dim)
        k = 2 * torch.ones(1, *input_shape, hidden_dim)
        v = 2 * torch.ones(1, *input_shape, hidden_dim)

>>>>>>> 117148d0
        expected = torch.tensor(
            [
                [
                    [
                        [[0.7469, 0.0560, 1.4119], [0.7469, 0.0560, 1.4119]],
                        [[0.7469, 0.0560, 1.4119], [0.7469, 0.0560, 1.4119]],
                    ],
                    [
                        [[0.7469, 0.0560, 1.4119], [0.7469, 0.0560, 1.4119]],
                        [[0.7469, 0.0560, 1.4119], [0.7469, 0.0560, 1.4119]],
                    ],
                ],
            ]
        )

        # cached k, v are linearly projected and split-headed: (b, n_heads, d1, ..., dn, emb_dim)
        expected_k = torch.tensor(
            [
                [
                    [
                        [
                            [[1.6964, -0.2340, 0.4197], [1.6964, -0.2340, 0.4197]],
                            [[1.6964, -0.2340, 0.4197], [1.6964, -0.2340, 0.4197]],
                        ],
                        [
                            [[1.6964, -0.2340, 0.4197], [1.6964, -0.2340, 0.4197]],
                            [[1.6964, -0.2340, 0.4197], [1.6964, -0.2340, 0.4197]],
                        ],
                    ],
                ],
            ]
        )
        expected_v = torch.tensor(
            [
                [
                    [
                        [
                            [[-1.6807, 0.7984, -0.4054], [-1.6807, 0.7984, -0.4054]],
                            [[-1.6807, 0.7984, -0.4054], [-1.6807, 0.7984, -0.4054]],
                        ],
                        [
                            [[-1.6807, 0.7984, -0.4054], [-1.6807, 0.7984, -0.4054]],
                            [[-1.6807, 0.7984, -0.4054], [-1.6807, 0.7984, -0.4054]],
                        ],
                    ],
                ],
            ]
        )

        # initially the cache should be empty
        assert not mha.cache
        for i in range(2):
            # pertube the input k, v but cache only once
            actual = mha(q, k + i, v + i, use_cache=True)
            assert_expected(mha.cache["k"], expected_k, rtol=0, atol=1e-4)
            assert_expected(mha.cache["v"], expected_v, rtol=0, atol=1e-4)
            assert_expected(actual, expected, rtol=0, atol=1e-4)
            # test that k, v projection is skipped except for the first pass
            mock_projection_k.assert_called_once()
            mock_projection_v.assert_called_once()

    def test_multi_head_attention_causal_use_cache(
        self, input_shape, hidden_dim, multihead_attn, full_attn
    ):
        n_heads = 1
        mha = multihead_attn(n_heads, True, full_attn)
        seq_len = torch.prod(torch.tensor(input_shape)).item()
        q = 2 * torch.ones(1, *input_shape, hidden_dim).flatten(start_dim=1, end_dim=-2)
        k = 2 * torch.ones(1, *input_shape, hidden_dim).flatten(start_dim=1, end_dim=-2)
        v = 2 * torch.ones(1, *input_shape, hidden_dim).flatten(start_dim=1, end_dim=-2)
        out = []
        # initially the cache should be empty
        assert not mha.cache
        # decoding is step-wise along the sequence dim
        for i in range(seq_len):
            out.append(
                mha(q[:, i : i + 1], k[:, i : i + 1], v[:, i : i + 1], use_cache=True)
            )
            # cached k, v are flattened and augmented by 1 unit at each step
            expected_kv_shape = torch.Size([1, n_heads, (i + 1), hidden_dim])
            assert_expected(mha.cache["k"].shape, expected_kv_shape)
            assert_expected(mha.cache["v"].shape, expected_kv_shape)

        out = torch.cat(out, dim=1)
        assert_expected(out.shape, torch.Size([1, seq_len, hidden_dim]))


def test_scaled_dot_product_attention(q, kv):
    actual = scaled_dot_product_attention(q, kv, kv)
    expected = torch.tensor(
        [
            [
                [
                    [
                        [[-0.5862, 1.7955, 1.0711], [-0.2718, 1.2177, 1.4946]],
                        [[-0.0613, 0.1774, 0.4893], [0.6899, -0.0650, 0.2909]],
                    ],
                    [
                        [[0.2950, 1.2029, 1.7035], [0.2735, 0.5582, 0.6797]],
                        [[-1.1558, 1.0143, 0.1598], [0.7875, 0.0928, -0.7952]],
                    ],
                ],
            ],
        ]
    )
    assert_expected(actual, expected, rtol=0, atol=1e-4)


def test_full_attention(full_attn, q, kv):
    k = v = kv
    actual = full_attn(q, k, v)
    # Output of full attention should be same as scaled_dot_product_attention
    # since input dims are flattened
    expected = torch.tensor(
        [
            [
                [
                    [
                        [[-0.4851, 1.2020, 0.7056], [0.3507, 0.3822, 0.2783]],
                        [[-0.8302, 1.1415, 0.4297], [-0.0969, 1.0956, 0.9591]],
                    ],
                    [
                        [[-0.0698, 0.9357, 1.4559], [-0.7157, 1.3919, 0.5880]],
                        [[-0.0598, 1.1194, 1.5332], [0.5494, -0.0489, -0.4454]],
                    ],
                ]
            ]
        ]
    )
    assert_expected(actual, expected, rtol=0, atol=1e-4)


def test_axial_attention(axial_attn, q, kv):
    k = v = kv
    actual = axial_attn(q, k, v)
    expected = torch.tensor(
        [
            [
                [
                    [
                        [[-0.5869, 1.8958, 0.8688], [0.0299, 0.2098, 1.2741]],
                        [[-0.6662, 1.9747, 0.8980], [0.1002, 0.2094, 1.5472]],
                    ],
                    [
                        [[0.5902, -0.3275, -0.8727], [-1.0557, 1.0791, 0.3916]],
                        [[0.6623, -0.3223, -0.8948], [-1.0755, 1.0763, 0.3708]],
                    ],
                ]
            ]
        ]
    )
    assert_expected(actual, expected, rtol=0, atol=1e-4)


class TestAxialBlock:
    @pytest.fixture
    def axial_block(self, input_shape, hidden_dim):
        return AxialAttentionBlock(len(input_shape), hidden_dim, 1)

    def test_axial_block_forward(self, axial_block, hidden_dim, input_shape):
        """Test AxialAttentionBlock with sub-components"""
        x = 2 * torch.ones(1, hidden_dim, *input_shape)
        actual = axial_block(x)
        expected = torch.tensor(
            [
                [
                    [
                        [[6.6573, 6.6573], [6.6573, 6.6573]],
                        [[6.6573, 6.6573], [6.6573, 6.6573]],
                    ],
                    [
                        [[4.1675, 4.1675], [4.1675, 4.1675]],
                        [[4.1675, 4.1675], [4.1675, 4.1675]],
                    ],
                    [
                        [[7.0048, 7.0048], [7.0048, 7.0048]],
                        [[7.0048, 7.0048], [7.0048, 7.0048]],
                    ],
                ],
            ]
        )

    def test_axial_block_channel_dim(self, axial_block, hidden_dim, input_shape):
        """Test dim check in forward of AxialAttentionBlock"""
        x = torch.zeros(1, hidden_dim + 1, *input_shape)
        with pytest.raises(ValueError):
            _ = axial_block(x)<|MERGE_RESOLUTION|>--- conflicted
+++ resolved
@@ -127,15 +127,10 @@
             mha.w_vs, "forward", wraps=mha.w_vs.forward
         )
 
-<<<<<<< HEAD
-    def test_scaled_dot_product_attention(self):
-        actual, _ = scaled_dot_product_attention(self.q, self.k, self.v)
-=======
         q = 2 * torch.ones(1, *input_shape, hidden_dim)
         k = 2 * torch.ones(1, *input_shape, hidden_dim)
         v = 2 * torch.ones(1, *input_shape, hidden_dim)
 
->>>>>>> 117148d0
         expected = torch.tensor(
             [
                 [
